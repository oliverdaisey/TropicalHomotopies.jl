export Tracker, tracker, mixed_cells, ambient_support, targets, direction, tropical_intersection_point_and_drift, tropical_intersection_point

@doc raw"""
    Tracker

A tracker for a mixed cell. Fundamental unit of the homotopy algorithm.
"""
mutable struct Tracker

    ambientSupport::MixedSupport
    mixedCells::Vector{MixedCell}
    bergmanTimes::Dict{MixedCell, Height}
    jensenTimes::Dict{MixedCell, Height}
    targets::Vector{MixedSupport}
    logger::Logger # logs data about the tracker

end

@doc raw"""
    tracker(ambientSupport::MixedSupport, mixedCells::Vector{MixedCellCandidate}, targets::MixedSupport)::Tracker

Construct a tracker for a mixed cell.
"""
function tracker(ambientSupport::MixedSupport, mixedCells::Vector{MixedCell}, targets::Vector{MixedSupport})::Tracker
    T = Tracker(copy(ambientSupport), copy(mixedCells), Dict{MixedCell, Height}(), Dict{MixedCell, Height}(), copy(targets), logger())
    update_max_mixed_cells!(T, length(mixedCells))
    return T
end

@doc raw"""
    mixed_cells(T::Tracker)

Return the mixed cells of the tracker `T`.
"""
function mixed_cells(T::Tracker)
    return T.mixedCells
end

@doc raw"""
    ambient_support(T::Tracker)

Return the ambient support of the tracker `T`.
"""
function ambient_support(T::Tracker)
    return T.ambientSupport
end

@doc raw"""
    targets(T::Tracker)

Return the targets of the tracker `T`. This is a vector of mixed supports that the tracker is trying to reach.
"""
function targets(T::Tracker)
    return T.targets
end

function perturb(T::Tracker)
    # TODO: Write implementation
end

@doc raw"""
    direction(T::Tracker)

Return the direction of the tracker `T`. This is the difference between the first target and ambient support.
"""
function direction(T::Tracker)
    dir = first(targets(T)) - ambient_support(T)
    if any(isinf.(heights(dir)))
        # every height should be either infinity or 0
        @assert all(h -> h == 0 || isinf(h), heights(dir)) "Invalid direction for tracker"
        for p in points(dir)
            if isinf(dir[p])
                update_height!(dir, p, QQ(1))
            end
        end
    end

    return dir
end

function Base.:-(::Nemo.PosInf, ::Nemo.QQFieldElem)
    return Nemo.PosInf()
end

function Base.show(io::IO, T::Tracker)
    print(io, "Mixed cell tracker")
end

@doc raw"""
    tropical_intersection_point_and_drift(T::Tracker)::Union{Nothing, Tuple{Vector{QQFieldElem}, Vector{QQFieldElem}}}

Compute the tropical intersection point and tropical drift of the mixed cell σ with tracker `T`.
"""
function tropical_intersection_point_and_drift(T::Tracker, σ::MixedCell)::Union{Nothing,Tuple{Vector{QQFieldElem},Vector{QQFieldElem}}}

    Δ = ambient_support(T)
    τ = direction(T)
    C = chain_of_flats(σ)

    rows = Vector{Int}[]
    heights = QQFieldElem[]
    dir = QQFieldElem[]

    # add in rows from chain of flats
    pts = loopless_face(C)
    p1 = first(pts)

    for p in pts
        if !isequal(p1, p)
            push!(rows, p1 - p)
            push!(heights, 0)
            push!(dir, 0)
        end
    end

    for S in supports(σ)
        # get the first point in S that has nonzero height
        p1 = first(points(S))
        for p in points(S)
            if !isinf(Δ[p])
                p1 = p
                break
            end
        end

        for p in points(S)
            if !isequal(p1, p) # && !isinf(Δ[p])
                push!(rows, p1 - p)
                push!(heights, Δ[p] - Δ[p1])
                push!(dir, τ[p] - τ[p1])
            end
        end
    end

    flag, inverse = Oscar.is_invertible_with_inverse(Oscar.matrix(QQ, rows))

    @assert flag "Matrix not invertible, $(σ) positive-dimensional"

    return inverse * heights, inverse * dir
end


@doc raw"""
    merge_mixed_cell!(T::Tracker, σ::MixedCell)

Merge the mixed cell `σ` into the tracker `T`. If the mixed cell is already in the tracker, do nothing.
"""
function merge_mixed_cell!(T::Tracker, σ::MixedCell)
    # check if σ is already in the tracker
    for τ in mixed_cells(T)
        # the active supports need to be the same
        if has_same_active_support(τ, σ)
            # the chains of flats need to be the same
            if isequal(chain_of_flats(τ), chain_of_flats(σ))
                return
            end
        end
    end
    push!(T.mixedCells, σ)
end

@doc raw"""
    remove_mixed_cell!(T::Tracker, σ::MixedCell)

Remove the mixed cell `σ` from the tracker `T`.
"""
function remove_mixed_cell!(T::Tracker, σ::MixedCell)
    T.mixedCells = setdiff(T.mixedCells, [σ])
    # remove the mixed cell from the bergman and jensen times
    delete!(T.bergmanTimes, σ)
    delete!(T.jensenTimes, σ)
end

@doc raw"""
    add_heights!(T::Tracker, Δ::MixedSupport)

Add the heights in `Δ` to the heights of the ambient support of the tracker `T`.
"""
function add_heights!(T::Tracker, Δ::MixedSupport)
    for S in supports(ambient_support(T))
        for p in points(S)
            update_height!(S, p, ambient_support(T)[p] + Δ[p])
        end
    end
end

@doc raw"""
    tracker(startingSupport::MixedSupport, targetSupport::MixedSupport, mixedCells::Vector{MixedCell})::Tracker

Construct a tracker for a list of mixed cells. Tracks heights that need to go to infinity one at a time. Then tracks finite heights along a straight line to the target heights all at once.

The starting support needs to be a superset of the target support.
"""
function tracker(startingSupport::MixedSupport, targetSupport::MixedSupport, mixedCells::Vector{MixedCell}; path::Symbol=:coefficient_wise)::Tracker

    @assert is_subset(targetSupport, startingSupport) "The target support needs to be a subset of the starting support."

    if path == :coefficient_wise
        targets = coefficientwise_homotopy(startingSupport, targetSupport)
    elseif path == :straight_line
        targets = straight_line_homotopy(startingSupport, targetSupport)
    else
        error("invalid path strategy")
    end

    return tracker(startingSupport, mixedCells, targets)

end

function coefficientwise_homotopy(startingSupport::MixedSupport, targetSupport::MixedSupport)::Vector{MixedSupport}
    targets = Vector{MixedSupport}()

    # temporarily add the starting support to work out which heights need to go to infinity
    push!(targets, startingSupport)
    for p in points(startingSupport)
        if isinf(targetSupport[p])
            # take the latest support in `targets` and set the height of `p` to infinity
            newTarget = copy(last(targets))
            update_height!(newTarget, p, Nemo.PosInf())
            push!(targets, newTarget)
        end
    end

    # at this point no more heights need to be set to infinity, so go to the target heights all at once
    # TODO: this should probably also be coefficientwise
    push!(targets, targetSupport)

    # do not return the first support in the list, it is the starting support
    return targets[2:end]
end

function straight_line_homotopy(startingSupport::MixedSupport, targetSupport::MixedSupport)::Vector{MixedSupport}
    targets = Vector{MixedSupport}()

    # stage 1: send heights of points in startingSupport but not in targetSupport to infinity
    targetMidway = copy(startingSupport)
    for p in points(startingSupport)
        if isinf(targetSupport[p])
            update_height!(targetMidway, p, Nemo.PosInf())
        end
    end
    push!(targets, targetMidway)

    # stage 2: send heights of points in startingSupport and targetSupport to the correct value
    push!(targets, targetSupport)

<<<<<<< HEAD
    return targets
=======

>>>>>>> a90cea22
end

function rebase!(T::Tracker, Δ::MixedSupport)
    # remove any points from T whose height is infinity in Δ

    for p in points(ambient_support(T))
        if isinf(Δ[p])
            for S in supports(ambient_support(T))
                if in(p, S)
                    # remove p from the keys of the entries of S
                    delete!(entries(S), p)
                end
            end

            # if any of the mixed cells involve p, remove them

            for σ in mixed_cells(T)
                if p in points(σ)
                    update_number_of_diverged_mixed_cells!(T, 1)
                    remove_mixed_cell!(T, σ)
                end
            end
        end
    end

    # invalidate the cached times
    for σ in mixed_cells(T)
        delete!(T.bergmanTimes, σ)
        delete!(T.jensenTimes, σ)
    end

    # remove the first target from the list of targets
    T.targets = T.targets[2:end]
    # println("Number of targets left: ", length(T.targets))

    for σ in mixed_cells(T)
        # check that the matrix coming from σ is invertible
        @assert is_transverse(σ) "$(σ) is not transverse"
        @assert are_support_heights_finite(T, σ) "$(σ) has invalid mixed height data"
    end
end

function update_max_mixed_cells!(T::Tracker, n::Int)
    T.logger.maxMixedCells = max(T.logger.maxMixedCells, n)
end

function update_number_of_jensen_moves!(T::Tracker, n::Int)
    T.logger.numberOfJensenMoves += n
end
function update_number_of_bergman_moves!(T::Tracker, n::Int)
    T.logger.numberOfBergmanMoves += n
end

function update_number_of_diverged_mixed_cells!(T::Tracker, n::Int)
    T.logger.numberOfDivergedMixedCells += n
end

function update_number_of_moves!(T::Tracker, n::Int)
    T.logger.numberOfMoves += n
end

function update_number_of_rebases!(T::Tracker, n::Int)
    T.logger.numberOfRebases += n
end

function update_number_of_simultaneous_bergman_and_jensen_moves!(T::Tracker, n::Int)
    T.logger.numberOfSimultaneousBergmanAndJensenMoves += n
end

function are_support_heights_finite(T::Tracker, σ::MixedCell)
    Δ = ambient_support(T)
    for p in points(active_support(σ))
        if isinf(Δ[p])
            return false
        end
    end

    return true

end

function is_bergman_consistent(T::Tracker, σ::MixedCell)

    chainOfFlats = chain_of_flats(σ)
    w, _ = tropical_intersection_point_and_drift(T, σ)
    inequalities, equalities = cone(chainOfFlats)

    # check that we are inside the cone
    if length(equalities) > 0
        @assert all([sum(w .* v) == 0 for v in equalities]) "The intersection point is not in the cone (equality violated)"
        @assert all([sum(w .* v) <= 0 for v in inequalities]) "The intersection point is not in the cone (inequality violated) intersection point: $(w) chain of flats: $(chainOfFlats)"
    else
        @assert all([sum(w .* v) <= 0 for v in inequalities]) "The intersection point is not in the cone"
    end

    return true

end

function update_bergman_time!(T::Tracker, σ::MixedCell, bergmanTime::Height)
    T.bergmanTimes[σ] = bergmanTime
end

function update_jensen_time!(T::Tracker, σ::MixedCell, jensenTime::Height)
    T.jensenTimes[σ] = jensenTime
end

function bergman_time(T::Tracker, σ::MixedCell)::Height
    if haskey(T.bergmanTimes, σ)
        return T.bergmanTimes[σ]
    else
        return compute_bergman_time(T, σ)
    end
end

function jensen_time(T::Tracker, σ::MixedCell)::Height
    if haskey(T.jensenTimes, σ)
        return T.jensenTimes[σ]
    else
        return compute_jensen_time(T, σ)
    end
end

@doc raw"""
    update_cached_times!(T::Tracker, newMixedCells::Vector{MixedCell}, smallestT::Height)

Update the cached jensen and bergman times for the mixed cells that didn't change.
"""
function update_cached_times!(T::Tracker, newMixedCells::Vector{MixedCell}, smallestT::Height)
    # update the cached jensen and bergman times for the mixed cells that didn't change
    jensenTimes = T.jensenTimes
    bergmanTimes = T.bergmanTimes

    for σ in mixed_cells(T)
        if σ in newMixedCells
            continue
        end
        # if we get to this point, then σ is not in newMixedCells
        # if we already cached a time then update it
        if length(targets(T)) == 1
            # in this case times are defined as the fraction of the distance between the current heights and target heights
            # so updating the cache should be done multiplicatively and not additively
            if haskey(jensenTimes, σ) && !isinf(jensenTimes[σ])
                update_jensen_time!(T, σ, (jensenTimes[σ] - smallestT) / (1 - smallestT))
            end
            if haskey(bergmanTimes, σ) && !isinf(bergmanTimes[σ])
                update_bergman_time!(T, σ, (bergmanTimes[σ] - smallestT) / (1 - smallestT))
            end
            continue
        end
        if haskey(jensenTimes, σ) && !isinf(jensenTimes[σ])
            update_jensen_time!(T, σ, jensenTimes[σ] - smallestT)
        end
        if haskey(bergmanTimes, σ) && !isinf(bergmanTimes[σ])
            update_bergman_time!(T, σ, bergmanTimes[σ] - smallestT)
        end
    end
end<|MERGE_RESOLUTION|>--- conflicted
+++ resolved
@@ -244,11 +244,8 @@
     # stage 2: send heights of points in startingSupport and targetSupport to the correct value
     push!(targets, targetSupport)
 
-<<<<<<< HEAD
     return targets
-=======
-
->>>>>>> a90cea22
+
 end
 
 function rebase!(T::Tracker, Δ::MixedSupport)
